--- conflicted
+++ resolved
@@ -1,16 +1,8 @@
-<<<<<<< HEAD
 use std::io;
 use std::io::{BufRead, BufWriter, stdin, stdout, StdoutLock, Write};
 use memory_stats::memory_stats;
 use ::{Params};
 use ::{bloom, DataSource};
-=======
-
-use std::io::{BufRead, stdin};
-use memory_stats::memory_stats;
-use ::{Params};
-use ::{DataSource};
->>>>>>> 2c9bcfdf
 use bloom::containers::container::{Container};
 use bloom::containers::container_memory_bloom::{MemoryContainerBloom};
 use bloom::containers::container_memory_xxh::{MemoryContainerXXH};
@@ -32,13 +24,8 @@
     }
 
     // Creating memory containers.
-<<<<<<< HEAD
     for (idx, file) in params.containers_details.iter().enumerate() {
         let container: Box<Container>;
-=======
-    for (_idx, file) in params.containers_details.iter().enumerate() {
-        let container;
->>>>>>> 2c9bcfdf
 
         if matches!(file.data_source, DataSource::Memory {..}) {
             if matches!(file.construction_details.construction_type, ConstructionType::BloomLinesAndErrorRate {..}) {
@@ -131,11 +118,7 @@
         return;
     }
 
-<<<<<<< HEAD
     let mut last_container = &mut params.containers[*curr_container_idx];
-=======
-    let last_container = &mut containers[*curr_container_idx];
->>>>>>> 2c9bcfdf
 
     if params.debug {
         println!("Writing \"{line}\" into container #{}...", *curr_container_idx);
