extern crate bit_set;
extern crate bit_vec;
extern crate crc32fast;
extern crate parse_size;
extern crate memory_stats;
extern crate xxhash_rust;
extern crate byteorder;
extern crate num_enum;

mod bloom {
    pub mod containers;
    pub mod process;
}

use std::{env};
<<<<<<< HEAD
use std::io::{BufRead};
=======
use std::cmp::max;
use std::fmt::format;
use std::io::{BufRead, Write};
use std::path::Path;
use num_enum::TryFromPrimitive;
>>>>>>> 34266f5f
use parse_size::parse_size;
use bloom::containers::container::Container;
use bloom::process::process;

#[derive(Copy, Clone)]
enum DataSource {
    Memory,
    File
}

#[derive(Copy, Clone, TryFromPrimitive)]
#[repr(u8)]
enum ConstructionType {
    // -bls NUM,NUM[UNIT]
    BloomLinesAndSize,
    // -ble NUM,NUM
    BloomLinesAndErrorRate,
    // -xs NUM
    XXHLimitAndSize,
}


#[derive(Copy, Clone)]
struct ConstructionDetails {
    construction_type: ConstructionType,
    limit: usize,
    error_rate: f64,
    size: usize,
}

struct ContainerDetails {
    path: String,
    data_source: DataSource,
    construction_details: ConstructionDetails
}

pub struct Params {
    debug: bool,
    containers_details: Vec<ContainerDetails>,
    write_mode: bool,
    containers: Vec<Box<dyn Container>>,
    silent: bool
}

fn print_help() {
    // -------------------------------------------------------------------------------------------------------------------------------
    println!("Bloom Filter Command Line Utility");
    println!();
    println!("USAGE:");
    println!("  bloom_filter [OPTIONS]");
    println!();
    println!("DEFAULT BEHAVIOR:");
    println!();
    println!("  When ran without options, one 1Gb xxHash-based with 1M write limit (-xls 1M,1Gb) memory container will be used.");
    println!();
    println!("OPTIONS:");
    println!();
    println!("  -f,   --file FILE                            Specifies Bloom filter file. You may specify multiple files.");
    println!();
    println!("  -w,   --write                                Creates an empty Bloom filter file or updates an existing one.");
    println!();
    println!("  -xls,  --xxh-limit-and-size NUM[UNIT]        Uses xxHash filter. First number limits the number of lines to write into");
    println!("                                               the Bloom filter for each file. Second number specifies Bloom filter size");
    println!("                                               in bytes or given unit. Use -xls once to specify settings for all files");
    println!("                                               or use it multiple times for each file.");
    println!();
    println!("  -bls,  --bloom-lines-and-size NUM,NUM[UNIT]  Uses bloom filter. First number limits the number of lines to write into");
    println!("                                               the Bloom filter for each. file. Second number specifies Bloom filter");
    println!("                                               size in bytes or given unit. Use -bls once to specify settings for all");
    println!("                                               files or use it multiple times for each file.");
    println!();
    println!("  -ble, --bloom-lines-and-error-rate NUM,NUM   Uses bloom filter. First number limits the number of lines to write into");
    println!("                                               the Bloom filter for each file. Second number specifies wanted error rate");
    println!("                                               for the given file (> 0 and < 1). Use -ble once to specify settings for");
    println!("                                               all files or use it multiple times for each file.");
    println!();
    println!("  -d,  --debug                                 Will output debug information.");
    println!();
    println!("  -h,  --help                                  Prints help and usage information.");
    println!();
    println!("  -s,  --silent                                Performs processing but doesn't output anything except -d debug info.");
    println!();
    println!("EXAMPLES:");
    println!();
    println!("  - Will use and write two bloom filter files with maximum of 10 lines and 0.01 error rate each file. All other lines");
    println!("    will not be stored in the files:");
    println!("  $ bloom_filter  -w  -f file1.blf  -f file2.blf  -le 10,0.01  < input.txt");
    println!();
    println!("  - Will use bloom filter in memory and maximum of 10 lines of input for the filter having 100MiB in size.");
    println!("  $ bloom_filter  -bls 10,100MiB  < input.txt");
}

fn main() {
    let mut params = Params {
        debug: false,
        containers_details: vec![],
        write_mode: false,
        containers: Vec::new(),
        silent: false
    };

    // List of passed file paths.
    let mut file_paths: Vec<String> = vec![];

    // List of passed construction details (pairs of limit and error rate or size).
    let mut constructions_details: Vec<ConstructionDetails> = vec![];

    // Parses file arguments from command line. File construction options will be parsed later and file structs will be
    // filled accordingly.
    let mut idx = 1;

    loop {
        if idx >= env::args().len() {
            break;
        }

        let arg: String = env::args().nth(idx).unwrap();
        match arg.as_str() {
            // File output path. Could be passed multiple times.
            "-f" | "--file" => {
                let file_path = env::args().nth(idx + 1).unwrap_or_else(|| {
                    eprintln!("Error: No file path provided after -f or --file parameter.");
                    std::process::exit(1);
                });

                file_paths.push(file_path);

                idx += 1;
            },

            // Specified limit and size of the XXHash filter file in given unit.
            "-xls" | "--xxh-limit-and-size" => {
                let value = env::args().nth(idx + 1).unwrap_or_else(|| {
                    eprintln!("Error: No value provided after -xls or --xxh-limit-and-size parameter.");
                    std::process::exit(1);
                });

                let pair: Vec<&str> = value.split(",").collect();

                if pair.len() != 2 {
                    eprintln!("Error: -xls or --xxh-limit-and-size expects two parameters.");
                    std::process::exit(1);
                }

                let limit = parse_size(pair[0]).unwrap_or_else(|_| {
                    eprintln!("Error: Could not parse limit passed in -xls or --xxh-limit-and-size parameter.");
                    std::process::exit(1);
                }) as usize;

                let size = parse_size(pair[1]).unwrap_or_else(|_| {
                    eprintln!("Error: Could not parse filter size passed in -xls or --xxh-limit-and-size parameter.");
                    std::process::exit(1);
                }) as usize;

                constructions_details.push(ConstructionDetails {
                    construction_type: ConstructionType::XXHLimitAndSize,
                    limit,
                    size,
                    error_rate: 0.0
                });

                idx += 1;
            }

            // Specified limit and size of the Bloom filter file in given unit.
            "-bls" | "--bloom-limit-and-size" => {
                let value = env::args().nth(idx + 1).unwrap_or_else(|| {
                    eprintln!("Error: No value provided after -bls or --bloom-limit-and-size parameter.");
                    std::process::exit(1);
                });

                let pair: Vec<&str> = value.split(",").collect();

                if pair.len() != 2 {
                    eprintln!("Error: -bls or --bloom-limit-and-size expects two parameters.");
                    std::process::exit(1);
                }

                let limit = parse_size(pair[0]).unwrap_or_else(|_| {
                    eprintln!("Error: Could not parse limit passed in -xls or --xxh-limit-and-size parameter.");
                    std::process::exit(1);
                }) as usize;

                let size = parse_size(pair[1]).unwrap_or_else(|_| {
                    eprintln!("Error: Could not parse filter size passed in -bls or --bloom-limit-and-size parameter.");
                    std::process::exit(1);
                }) as usize;

                constructions_details.push(ConstructionDetails {
                    construction_type: ConstructionType::BloomLinesAndSize,
                    limit,
                    size,
                    error_rate: 0.0
                });

                idx += 1;
            }

            // Specifies limit and expected rates of false positives.
            "-ble" | "--bloom-limit-and-error-rate" => {
                let value = env::args().nth(idx + 1).unwrap_or_else(|| {
                    eprintln!("Error: No value provided after -ble or --bloom-limit-and-error-rate parameter.");
                    std::process::exit(1);
                });

                let pair : Vec<&str> = value.split(",").collect();

                if pair.len() != 2 {
                    eprintln!("Error: -ble or --bloom-limit-and-error-rate expects two parameters.");
                    std::process::exit(1);
                }

                let limit = parse_size(pair[0]).unwrap_or_else(|_| {
                    eprintln!("Error: Could not parse limit passed in -xls or --xxh-limit-and-size parameter.");
                    std::process::exit(1);
                }) as usize;

                let error_rate: f64 = pair[1]
                    .parse()
                    .unwrap_or_else(|_| {
                        eprintln!("Error: Error rate must be number.");
                        std::process::exit(1);
                    });

                if error_rate <= 0.0 || error_rate >= 1.0 {
                    eprintln!("Error: Error rate must be a number greater than 0.0 and less than 1.0. \"{}\" passed.", error_rate);
                    std::process::exit(1);
                }

                constructions_details.push(ConstructionDetails {
                    construction_type: ConstructionType::BloomLinesAndErrorRate,
                    limit,
                    error_rate,
                    size: 0
                });

                idx += 1;
            }

            // Whether we want to update (write to) Bloom filter files.
            "-w" | "--write" => params.write_mode = true,

            // Will output debug information.
            "-d" | "--debug" => params.debug = true,

            // Silent mode.
            "-s" | "--silent" => params.silent = true,

            // Help.
            "-h" | "--help" => {
                print_help();
                std::process::exit(0);
            }
            _ => {
                eprintln!("Error: Invalid parameter passed: \"{}\".", arg);
                std::process::exit(1);
            },
        }

        idx += 1;
    }

    // Checking arguments.

    if file_paths.is_empty() && !params.write_mode {
        // When no paths were given then we're assuming that we work on the memory, so need to enable writing.
        params.write_mode = true;
    }

    if !file_paths.is_empty() && constructions_details.len() > 1 && constructions_details.len() != file_paths.len() {
        eprintln!("Error: Number of passed -xls / -bls / -ble parameters should be exactly zero or one or match the number of file paths.");
        std::process::exit(1);
    }

    if constructions_details.is_empty() {
        // Adding default xxHash memory containers (one or number of file paths passed).
        let num_containers = max(1, file_paths.len());
        for idx in 0 .. num_containers {
            params.containers.push(Container::from_details(ContainerDetails {
                path: if file_paths.is_empty()  { format!("memory.{idx}.out") } else { file_paths[idx].to_string() },
                construction_details: ConstructionDetails {
                    size: parse_size("1Gb").unwrap() as usize,
                    error_rate: 0.0,
                    limit: parse_size("1M").unwrap() as usize,
                    construction_type: ConstructionType::XXHLimitAndSize
                },
                data_source: if file_paths.is_empty() { DataSource::Memory } else { DataSource::File },
            }));
        }
    }

    if !file_paths.is_empty() {
        // Adding file containers.
        for (idx, ref mut construction_details) in constructions_details.iter_mut().enumerate() {
            let path = file_paths[idx].to_string();
            if Path::new(&path).exists() {
                // Creating container from existing file. Input parameters will be overridden by those inside file's
                // header.
                params.containers.push(Container::from_file(&path));
            }
            else {
                params.containers.push(Container::from_details(ContainerDetails {
                    path: path,
                    construction_details: **construction_details,
                    data_source: DataSource::File,
                }));
            }
        }
    }
    else if !constructions_details.is_empty() {
        // Adding memory containers.
        for (idx, ref mut construction_details) in constructions_details.iter_mut().enumerate() {
            params.containers.push(Container::from_details(ContainerDetails {
                path: format!("memory.{idx}.blm"),
                construction_details: **construction_details,
                data_source: DataSource::Memory,
            }));
        }
    }

    process(&mut params);

    if params.write_mode {
        // Writing file containers.
        for (_i, container) in params.containers.iter_mut().enumerate() {
            container.save();
        }
    }
}<|MERGE_RESOLUTION|>--- conflicted
+++ resolved
@@ -13,15 +13,11 @@
 }
 
 use std::{env};
-<<<<<<< HEAD
-use std::io::{BufRead};
-=======
 use std::cmp::max;
 use std::fmt::format;
 use std::io::{BufRead, Write};
 use std::path::Path;
 use num_enum::TryFromPrimitive;
->>>>>>> 34266f5f
 use parse_size::parse_size;
 use bloom::containers::container::Container;
 use bloom::process::process;
@@ -161,7 +157,7 @@
 
                 let pair: Vec<&str> = value.split(",").collect();
 
-                if pair.len() != 2 {
+                if (pair.len() != 2) {
                     eprintln!("Error: -xls or --xxh-limit-and-size expects two parameters.");
                     std::process::exit(1);
                 }
@@ -195,7 +191,7 @@
 
                 let pair: Vec<&str> = value.split(",").collect();
 
-                if pair.len() != 2 {
+                if (pair.len() != 2) {
                     eprintln!("Error: -bls or --bloom-limit-and-size expects two parameters.");
                     std::process::exit(1);
                 }
@@ -229,7 +225,7 @@
 
                 let pair : Vec<&str> = value.split(",").collect();
 
-                if pair.len() != 2 {
+                if (pair.len() != 2) {
                     eprintln!("Error: -ble or --bloom-limit-and-error-rate expects two parameters.");
                     std::process::exit(1);
                 }
